// Copyright 2023 Google LLC
//
// Licensed under the Apache License, Version 2.0 (the "License");
// you may not use this file except in compliance with the License.
// You may obtain a copy of the License at
//
//     https://www.apache.org/licenses/LICENSE-2.0
//
// Unless required by applicable law or agreed to in writing, software
// distributed under the License is distributed on an "AS IS" BASIS,
// WITHOUT WARRANTIES OR CONDITIONS OF ANY KIND, either express or implied.
// See the License for the specific language governing permissions and
// limitations under the License.

import 'package:flutter_test/flutter_test.dart';
import 'package:google_navigation_flutter/google_navigation_flutter.dart';
import 'package:google_navigation_flutter/src/method_channel/convert/navigation_waypoint.dart';
import 'package:google_navigation_flutter/src/method_channel/method_channel.dart';

void main() {
  late NavigationWaypointDto placeIDWaypointDto;
  late NavigationWaypointDto targetWaypointDto;
  late NavigationWaypoint waypoint;
  late Destinations destinations;
  late NavigationDisplayOptions displayOptions;
  late RoutingOptions routingOptions;

  setUp(() {
    targetWaypointDto = NavigationWaypointDto(
      title: 'testTitle',
      target: LatLngDto(latitude: 5.0, longitude: 6.0),
      preferSameSideOfRoad: true,
      preferredSegmentHeading: 50,
    );
    placeIDWaypointDto = NavigationWaypointDto(
      title: 'testTitle',
      placeID: 'testID',
      preferSameSideOfRoad: true,
      preferredSegmentHeading: 50,
    );
    waypoint = NavigationWaypoint.withLatLngTarget(
      title: 'title',
      target: const LatLng(latitude: 5.0, longitude: 6.0),
    );
    destinations = Destinations(
      waypoints: <NavigationWaypoint>[waypoint],
      displayOptions: NavigationDisplayOptions(showDestinationMarkers: false),
    );
    displayOptions = NavigationDisplayOptions(
      showDestinationMarkers: false,
      showStopSigns: true,
      showTrafficLights: true,
    );
    routingOptions = RoutingOptions(
      alternateRoutesStrategy: NavigationAlternateRoutesStrategy.all,
      routingStrategy: NavigationRoutingStrategy.defaultBest,
      targetDistanceMeters: <int?>[1, 1, 1],
      avoidFerries: true,
      avoidHighways: true,
      avoidTolls: true,
      locationTimeoutMs: 5000,
    );
  });

  group('NavigationWaypoint tests', () {
    test('tests Navigation Waypoint conversion from DTO', () {
      final NavigationWaypoint targetGmsWaypoint = targetWaypointDto
          .toNavigationWaypoint();
      expect(targetGmsWaypoint.title, targetWaypointDto.title);
      expect(
        targetGmsWaypoint.target?.latitude,
        targetWaypointDto.target?.latitude,
      );
      expect(
        targetGmsWaypoint.target?.longitude,
        targetWaypointDto.target?.longitude,
      );
      expect(targetGmsWaypoint.placeID, targetWaypointDto.placeID);
      expect(
        targetGmsWaypoint.preferSameSideOfRoad,
        targetWaypointDto.preferSameSideOfRoad,
      );
      expect(
        targetGmsWaypoint.preferredSegmentHeading,
        targetWaypointDto.preferredSegmentHeading,
      );

      final NavigationWaypoint placeIDGmsWaypoint = placeIDWaypointDto
          .toNavigationWaypoint();
      expect(placeIDGmsWaypoint.title, placeIDWaypointDto.title);
      expect(
        placeIDGmsWaypoint.target?.latitude,
        placeIDWaypointDto.target?.latitude,
      );
      expect(
        placeIDGmsWaypoint.target?.longitude,
        placeIDWaypointDto.target?.longitude,
      );
      expect(placeIDGmsWaypoint.placeID, placeIDWaypointDto.placeID);
      expect(
        placeIDGmsWaypoint.preferSameSideOfRoad,
        placeIDWaypointDto.preferSameSideOfRoad,
      );
      expect(
        placeIDGmsWaypoint.preferredSegmentHeading,
        placeIDWaypointDto.preferredSegmentHeading,
      );
    });

    test('tests Navigation Waypoint conversion to DTO', () {
      final NavigationWaypointDto waypointDto2 = waypoint.toDto();
      expect(waypoint.title, waypointDto2.title);
      expect(waypoint.target?.latitude, waypointDto2.target?.latitude);
      expect(waypoint.target?.longitude, waypointDto2.target?.longitude);
      expect(waypoint.placeID, waypointDto2.placeID);
      expect(waypoint.preferSameSideOfRoad, waypointDto2.preferSameSideOfRoad);
      expect(
        waypoint.preferredSegmentHeading,
        waypointDto2.preferredSegmentHeading,
      );
    });

    test('tests Navigation Waypoint creation asserts', () {
      expect(
        () => NavigationWaypoint(
          title: 'test',
          target: const LatLng(latitude: 5.0, longitude: 6.0),
          placeID: 'testID',
        ),
        throwsAssertionError,
      );

      expect(() => NavigationWaypoint(title: 'test'), throwsAssertionError);
    });
  });

  group('NavigationDestinationEventMessage tests', () {
    test('tests Navigation Destination Message conversion to DTO', () {
      final DestinationsDto pidgeonDestinationMessage = destinations.toDto();

      expect(
        destinations.displayOptions.showDestinationMarkers,
        pidgeonDestinationMessage.displayOptions.showDestinationMarkers,
      );
      expect(
        destinations.displayOptions.showStopSigns,
        pidgeonDestinationMessage.displayOptions.showStopSigns,
      );
      expect(
        destinations.displayOptions.showTrafficLights,
        pidgeonDestinationMessage.displayOptions.showTrafficLights,
      );

      expect(
        destinations.waypoints.length,
        pidgeonDestinationMessage.waypoints.length,
      );
      expect(
        destinations.waypoints[0].target?.latitude,
        pidgeonDestinationMessage.waypoints[0]!.target?.latitude,
      );
      expect(
        destinations.waypoints[0].target?.longitude,
        pidgeonDestinationMessage.waypoints[0]!.target?.longitude,
      );
      expect(
        destinations.waypoints[0].placeID,
        pidgeonDestinationMessage.waypoints[0]!.placeID,
      );
      expect(
        destinations.waypoints[0].preferSameSideOfRoad,
        pidgeonDestinationMessage.waypoints[0]!.preferSameSideOfRoad,
      );
      expect(
        destinations.waypoints[0].preferredSegmentHeading,
        pidgeonDestinationMessage.waypoints[0]!.preferredSegmentHeading,
      );
    });
  });

  group('Navigation Options tests', () {
    test('tests Navigation Display options conversion to Pigeon DTO', () {
      final NavigationDisplayOptionsDto pigeonDtoDisplayOptions = displayOptions
          .toDto();

      expect(
        pigeonDtoDisplayOptions.showDestinationMarkers,
        displayOptions.showDestinationMarkers,
      );
      expect(
        pigeonDtoDisplayOptions.showStopSigns,
        displayOptions.showStopSigns,
      );
      expect(
        pigeonDtoDisplayOptions.showTrafficLights,
        displayOptions.showTrafficLights,
      );
    });

    test('tests Navigation Routing options conversion to Pigeon DTO', () {
      final RoutingOptionsDto pigeonDtoRoutingOptions = routingOptions.toDto();

      expect(
        pigeonDtoRoutingOptions.targetDistanceMeters,
        routingOptions.targetDistanceMeters,
      );
      expect(
        pigeonDtoRoutingOptions.alternateRoutesStrategy
            .toString()
            .split('.')
            .last,
        routingOptions.alternateRoutesStrategy.toString().split('.').last,
      );
      expect(
        pigeonDtoRoutingOptions.routingStrategy.toString().split('.').last,
        routingOptions.routingStrategy.toString().split('.').last,
      );
      expect(
        pigeonDtoRoutingOptions.travelMode.toString().split('.').last,
        routingOptions.travelMode.toString().split('.').last,
      );
      expect(pigeonDtoRoutingOptions.avoidFerries, routingOptions.avoidFerries);
      expect(
        pigeonDtoRoutingOptions.avoidHighways,
        routingOptions.avoidHighways,
      );
      expect(pigeonDtoRoutingOptions.avoidTolls, routingOptions.avoidTolls);
      expect(
        pigeonDtoRoutingOptions.locationTimeoutMs,
        routingOptions.locationTimeoutMs,
      );
    });

    test('tests Navigation Routing strategy conversion to Pigeon DTO', () {
      final RoutingStrategyDto pigeonDtoStrategy = NavigationRoutingStrategy
          .defaultBest
          .toDto();

      expect(
        pigeonDtoStrategy.toString().split('.').last,
        NavigationRoutingStrategy.defaultBest.toString().split('.').last,
      );
    });

    test(
      'tests Navigation AlternativeRoutes strategy conversion to Pigeon DTO',
      () {
        final AlternateRoutesStrategyDto pigeonDtoStrategy =
            NavigationAlternateRoutesStrategy.all.toDto();

        expect(
          pigeonDtoStrategy.toString().split('.').last,
          NavigationAlternateRoutesStrategy.all.toString().split('.').last,
        );
      },
    );
  });

  group('Navigation tests', () {
    test('Navigation RouteStatus conversion from Pigeon DTO', () {
      final NavigationRouteStatus status = RouteStatusDto.apiKeyNotAuthorized
          .toNavigationRouteStatus();

      expect(
        status.toString().split('.').last,
        RouteStatusDto.apiKeyNotAuthorized.toString().split('.').last,
      );
    });

    test('Navigation time and distance conversion from Pigeon DTO', () {
<<<<<<< HEAD
      final NavigationTimeAndDistance td =
          NavigationTimeAndDistanceDto(
            time: 5.0,
            distance: 6.0,
            delaySeverity: TrafficDelaySeverityDto.medium,
          ).toNavigationTimeAndDistance();
=======
      final NavigationTimeAndDistance td = NavigationTimeAndDistanceDto(
        time: 5.0,
        distance: 6.0,
      ).toNavigationTimeAndDistance();
>>>>>>> 0c358cb9

      expect(td.time, 5.0);
      expect(td.distance, 6.0);
      expect(td.delaySeverity, TrafficDelaySeverity.medium);
    });

    test('Navigation audio guidance conversion to Pigeon DTO', () {
      final NavigationAudioGuidanceSettingsDto settings =
          NavigationAudioGuidanceSettings(
            isBluetoothAudioEnabled: true,
            isVibrationEnabled: true,
            guidanceType: NavigationAudioGuidanceType.alertsAndGuidance,
          ).toDto();

      expect(settings.isBluetoothAudioEnabled, true);
      expect(settings.isVibrationEnabled, true);
      expect(
        settings.guidanceType.toString().split('.').last,
        NavigationAudioGuidanceType.alertsAndGuidance
            .toString()
            .split('.')
            .last,
      );
    });

    test('Navigation speed alert severity conversion from Pigeon DTO', () {
      expect(
        SpeedAlertSeverity.major,
        SpeedAlertSeverityDto.major.toSpeedAlertSeverity(),
      );
      expect(
        SpeedAlertSeverity.minor,
        SpeedAlertSeverityDto.minor.toSpeedAlertSeverity(),
      );
      expect(
        SpeedAlertSeverity.notSpeeding,
        SpeedAlertSeverityDto.notSpeeding.toSpeedAlertSeverity(),
      );
      expect(
        SpeedAlertSeverity.unknown,
        SpeedAlertSeverityDto.unknown.toSpeedAlertSeverity(),
      );
    });

    test('Traffic delay severity conversion from Pigeon DTO', () {
      expect(
        TrafficDelaySeverity.light,
        TrafficDelaySeverityDto.light.toTrafficDelaySeverity(),
      );
      expect(
        TrafficDelaySeverity.medium,
        TrafficDelaySeverityDto.medium.toTrafficDelaySeverity(),
      );
      expect(
        TrafficDelaySeverity.heavy,
        TrafficDelaySeverityDto.heavy.toTrafficDelaySeverity(),
      );
      expect(
        TrafficDelaySeverity.noData,
        TrafficDelaySeverityDto.noData.toTrafficDelaySeverity(),
      );
    });

    test('Navigation simulation options conversion to Pigeon DTO', () {
      expect(
        SimulationOptionsDto(speedMultiplier: 5.5).speedMultiplier,
        simulationOptionsToDto(
          SimulationOptions(speedMultiplier: 5.5),
        ).speedMultiplier,
      );
    });

    test('Navigation lat lng point conversion to Pigeon DTO', () {
      expect(
        LatLngDto(latitude: 5.0, longitude: 6.0).latitude,
        const LatLng(latitude: 5.0, longitude: 6.0).toDto().latitude,
      );
      expect(
        LatLngDto(latitude: 5.0, longitude: 6.0).longitude,
        const LatLng(latitude: 5.0, longitude: 6.0).toDto().longitude,
      );
    });

    test('Speeding updated event message conversion from Pigeon DTO', () {
      expect(
        SpeedingUpdatedEvent(
          percentageAboveLimit: 5.0,
          severity: SpeedAlertSeverity.major,
        ).severity,
        SpeedingUpdatedEventDto(
          percentageAboveLimit: 5.0,
          severity: SpeedAlertSeverityDto.major,
        ).toSpeedingUpdatedEvent().severity,
      );
      expect(
        SpeedingUpdatedEvent(
          percentageAboveLimit: 5.0,
          severity: SpeedAlertSeverity.major,
        ).percentageAboveLimit,
        SpeedingUpdatedEventDto(
          percentageAboveLimit: 5.0,
          severity: SpeedAlertSeverityDto.major,
        ).toSpeedingUpdatedEvent().percentageAboveLimit,
      );
    });

    test('Road stretch rendering data from Pigeon DTO', () {
      final RouteSegmentTrafficDataRoadStretchRenderingDataDto data =
          RouteSegmentTrafficDataRoadStretchRenderingDataDto(
            style: RouteSegmentTrafficDataRoadStretchRenderingDataStyleDto
                .slowerTraffic,
            lengthMeters: 500,
            offsetMeters: 600,
          );

      final RouteSegmentTrafficDataRoadStretchRenderingData gmsData = data
          .toRouteSegmentTrafficDataRoadStretchRenderingData();

      expect(data.lengthMeters, gmsData.lengthMeters);
      expect(data.offsetMeters, gmsData.offsetMeters);
      expect(
        data.style.toString().split('.').last,
        gmsData.style.toString().split('.').last,
      );
    });

    test('Road segment traffic data from Pigeon DTO', () {
      final RouteSegmentTrafficDataRoadStretchRenderingDataDto renderingData =
          RouteSegmentTrafficDataRoadStretchRenderingDataDto(
            style: RouteSegmentTrafficDataRoadStretchRenderingDataStyleDto
                .slowerTraffic,
            lengthMeters: 500,
            offsetMeters: 600,
          );
      final RouteSegmentTrafficDataDto data = RouteSegmentTrafficDataDto(
        status: RouteSegmentTrafficDataStatusDto.ok,
        roadStretchRenderingDataList:
            <RouteSegmentTrafficDataRoadStretchRenderingDataDto?>[
              renderingData,
            ],
      );

      final RouteSegmentTrafficData gmsData = data.toRouteSegmentTrafficData();

      expect(
        data.status.toString().split('.').last,
        gmsData.status.toString().split('.').last,
      );
      expect(
        data.roadStretchRenderingDataList[0]!.lengthMeters,
        gmsData.roadStretchRenderingDataList[0]!.lengthMeters,
      );
      expect(
        data.roadStretchRenderingDataList[0]!.offsetMeters,
        gmsData.roadStretchRenderingDataList[0]!.offsetMeters,
      );
      expect(
        data.roadStretchRenderingDataList[0]!.style.toString().split('.').last,
        gmsData.roadStretchRenderingDataList[0]!.style
            .toString()
            .split('.')
            .last,
      );
    });

    test('Navigation route segment from Pigeon DTO', () {
      final RouteSegmentTrafficDataRoadStretchRenderingDataDto renderingData =
          RouteSegmentTrafficDataRoadStretchRenderingDataDto(
            style: RouteSegmentTrafficDataRoadStretchRenderingDataStyleDto
                .slowerTraffic,
            lengthMeters: 500,
            offsetMeters: 600,
          );
      final RouteSegmentTrafficDataDto trafficData = RouteSegmentTrafficDataDto(
        status: RouteSegmentTrafficDataStatusDto.ok,
        roadStretchRenderingDataList:
            <RouteSegmentTrafficDataRoadStretchRenderingDataDto?>[
              renderingData,
            ],
      );
      final RouteSegmentDto segment = RouteSegmentDto(
        trafficData: trafficData,
        destinationLatLng: LatLngDto(latitude: 44.0, longitude: 55.0),
        destinationWaypoint: NavigationWaypointDto(
          title: 'test',
          target: LatLngDto(latitude: 77.0, longitude: 88.0),
        ),
        latLngs: <LatLngDto?>[LatLngDto(latitude: 11.0, longitude: 22.0)],
      );

      final RouteSegment gmsSegment = segment.toRouteSegment();

      expect(
        segment.destinationLatLng.latitude,
        gmsSegment.destinationLatLng.latitude,
      );
      expect(
        segment.destinationLatLng.longitude,
        gmsSegment.destinationLatLng.longitude,
      );
      expect(
        segment.destinationWaypoint!.target?.latitude,
        gmsSegment.destinationWaypoint!.target?.latitude,
      );
      expect(
        segment.destinationWaypoint!.target?.longitude,
        gmsSegment.destinationWaypoint!.target?.longitude,
      );
      expect(
        segment.latLngs!.first!.latitude,
        gmsSegment.latLngs!.first!.latitude,
      );
      expect(
        segment.latLngs!.first!.longitude,
        gmsSegment.latLngs!.first!.longitude,
      );
      expect(
        segment.trafficData!.status.toString().split('.').last,
        gmsSegment.trafficData!.status.toString().split('.').last,
      );
      expect(
        segment.trafficData!.roadStretchRenderingDataList.first!.style
            .toString()
            .split('.')
            .last,
        gmsSegment.trafficData!.roadStretchRenderingDataList.first!.style
            .toString()
            .split('.')
            .last,
      );
      expect(
        segment.trafficData!.roadStretchRenderingDataList.first!.lengthMeters,
        gmsSegment
            .trafficData!
            .roadStretchRenderingDataList
            .first!
            .lengthMeters,
      );
      expect(
        segment.trafficData!.roadStretchRenderingDataList.first!.offsetMeters,
        gmsSegment
            .trafficData!
            .roadStretchRenderingDataList
            .first!
            .offsetMeters,
      );
    });
  });

  group('LatLng offset tests', () {
    test('Normal offset within valid range', () {
      const LatLng original = LatLng(latitude: 30.0, longitude: 60.0);
      const LatLng latLngOffset = LatLng(latitude: 15.0, longitude: 10.0);
      final LatLng result = original.offset(latLngOffset);

      expect(result.latitude, 45.0);
      expect(result.longitude, 70.0);
    });

    test('Offset crossing the 180th meridian', () {
      const LatLng original = LatLng(latitude: 30.0, longitude: 170.0);
      const LatLng latLngOffset = LatLng(latitude: 0.0, longitude: 20.0);
      final LatLng result = original.offset(latLngOffset);

      expect(result.longitude, -170.0);
    });

    test('Attempt to offset crossing the North Pole (assertion failure)', () {
      const LatLng original = LatLng(latitude: 80.0, longitude: 0.0);
      const LatLng latLngOffset = LatLng(latitude: 20.0, longitude: 0.0);

      expect(() => original.offset(latLngOffset), throwsAssertionError);
    });

    test('Attempt to offset crossing the South Pole (assertion failure)', () {
      const LatLng original = LatLng(latitude: -80.0, longitude: 0.0);
      const LatLng latLngOffset = LatLng(latitude: -20.0, longitude: 0.0);

      expect(() => original.offset(latLngOffset), throwsAssertionError);
    });
  });

  group('LatLngBounds tests', () {
    late LatLngBounds bounds;

    setUp(() {
      bounds = LatLngBounds(
        southwest: const LatLng(latitude: -30.0, longitude: -60.0),
        northeast: const LatLng(latitude: 30.0, longitude: 60.0),
      );
    });

    test('Offset within valid range', () {
      const LatLng latLngOffset = LatLng(latitude: 10.0, longitude: 15.0);
      final LatLngBounds result = bounds.offset(latLngOffset);

      expect(result.southwest.latitude, -20.0);
      expect(result.southwest.longitude, -45.0);
      expect(result.northeast.latitude, 40.0);
      expect(result.northeast.longitude, 75.0);
    });

    test('Northwest corner calculation', () {
      final LatLngBounds bounds = LatLngBounds(
        southwest: const LatLng(latitude: -30.0, longitude: 60.0),
        northeast: const LatLng(latitude: 40.0, longitude: 100.0),
      );

      final LatLng northwest = bounds.northwest;
      expect(northwest.latitude, 40.0);
      expect(northwest.longitude, 60.0);
    });

    test('Southeast corner calculation', () {
      final LatLngBounds bounds = LatLngBounds(
        southwest: const LatLng(latitude: -30.0, longitude: 60.0),
        northeast: const LatLng(latitude: 40.0, longitude: 100.0),
      );

      final LatLng southeast = bounds.southeast;
      expect(southeast.latitude, -30.0);
      expect(southeast.longitude, 100.0);
    });

    test('Center calculation', () {
      final LatLngBounds bounds = LatLngBounds(
        southwest: const LatLng(latitude: -30.0, longitude: 60.0),
        northeast: const LatLng(latitude: 40.0, longitude: 100.0),
      );

      final LatLng center = bounds.center;
      expect(center.latitude, 5.0);
      expect(center.longitude, 80.0);
    });

    test('Latitude span calculation', () {
      final LatLngBounds bounds = LatLngBounds(
        southwest: const LatLng(latitude: -30.0, longitude: 60.0),
        northeast: const LatLng(latitude: 40.0, longitude: 100.0),
      );

      final double latSpan = bounds.latitudeSpan;
      expect(latSpan, 70.0);
    });

    test('Longitude span calculation', () {
      final LatLngBounds bounds = LatLngBounds(
        southwest: const LatLng(latitude: -30.0, longitude: 170.0),
        northeast: const LatLng(latitude: 40.0, longitude: -170.0),
      );

      final double lonSpan = bounds.longitudeSpan;
      expect(lonSpan, 20.0);
    });
  });
}<|MERGE_RESOLUTION|>--- conflicted
+++ resolved
@@ -268,19 +268,11 @@
     });
 
     test('Navigation time and distance conversion from Pigeon DTO', () {
-<<<<<<< HEAD
-      final NavigationTimeAndDistance td =
-          NavigationTimeAndDistanceDto(
-            time: 5.0,
-            distance: 6.0,
-            delaySeverity: TrafficDelaySeverityDto.medium,
-          ).toNavigationTimeAndDistance();
-=======
       final NavigationTimeAndDistance td = NavigationTimeAndDistanceDto(
         time: 5.0,
         distance: 6.0,
+        delaySeverity: TrafficDelaySeverityDto.medium,
       ).toNavigationTimeAndDistance();
->>>>>>> 0c358cb9
 
       expect(td.time, 5.0);
       expect(td.distance, 6.0);
