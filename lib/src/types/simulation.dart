// Copyright 2023 Google LLC
//
// Licensed under the Apache License, Version 2.0 (the "License");
// you may not use this file except in compliance with the License.
// You may obtain a copy of the License at
//
//     https://www.apache.org/licenses/LICENSE-2.0
//
// Unless required by applicable law or agreed to in writing, software
// distributed under the License is distributed on an "AS IS" BASIS,
// WITHOUT WARRANTIES OR CONDITIONS OF ANY KIND, either express or implied.
// See the License for the specific language governing permissions and
// limitations under the License.

/// Navigation simulation options.
/// {@category Navigation}
class SimulationOptions {
  /// Initialize navigation simulation options.
  SimulationOptions({required this.speedMultiplier});

  /// Speed multiplier.
  final double speedMultiplier;

  @override
  String toString() => 'SimulationOptions(speedMultiplier: $speedMultiplier)';
<<<<<<< HEAD
}

/// Traffic delay severity.
/// {@category Navigation}
enum TrafficDelaySeverity {
  /// Light traffic or no delays.
  light,

  /// Medium traffic delays.
  medium,

  /// Heavy traffic delays.
  heavy,

  /// No traffic data available.
  noData,
}

/// Remaining time or distance change event message.
/// {@category Navigation}
class RemainingTimeOrDistanceChangedEvent {
  /// Initialize with remaining distance in meters, remaining time in seconds and delay severity.
  RemainingTimeOrDistanceChangedEvent({
    required this.remainingDistance,
    required this.remainingTime,
    required this.delaySeverity,
  });

  /// Remaining distance in meters.
  final double remainingDistance;

  /// Remaining time in seconds.
  final double remainingTime;

  /// Traffic delay severity.
  final TrafficDelaySeverity delaySeverity;

  @override
  String toString() =>
      'RemainingTimeOrDistanceChangedEvent('
      'remainingDistance: $remainingDistance, '
      'remainingTime: $remainingTime, '
      'delaySeverity: $delaySeverity'
      ')';
}

/// On arrival event message
/// {@category Navigation}
class OnArrivalEvent {
  /// Initialize with arrival waypoint.
  OnArrivalEvent({required this.waypoint});

  /// Arrival waypoint.
  final NavigationWaypoint waypoint;

  @override
  String toString() => 'OnArrivalEvent(waypoint: $waypoint)';
=======
>>>>>>> 0c358cb9
}<|MERGE_RESOLUTION|>--- conflicted
+++ resolved
@@ -23,64 +23,4 @@
 
   @override
   String toString() => 'SimulationOptions(speedMultiplier: $speedMultiplier)';
-<<<<<<< HEAD
-}
-
-/// Traffic delay severity.
-/// {@category Navigation}
-enum TrafficDelaySeverity {
-  /// Light traffic or no delays.
-  light,
-
-  /// Medium traffic delays.
-  medium,
-
-  /// Heavy traffic delays.
-  heavy,
-
-  /// No traffic data available.
-  noData,
-}
-
-/// Remaining time or distance change event message.
-/// {@category Navigation}
-class RemainingTimeOrDistanceChangedEvent {
-  /// Initialize with remaining distance in meters, remaining time in seconds and delay severity.
-  RemainingTimeOrDistanceChangedEvent({
-    required this.remainingDistance,
-    required this.remainingTime,
-    required this.delaySeverity,
-  });
-
-  /// Remaining distance in meters.
-  final double remainingDistance;
-
-  /// Remaining time in seconds.
-  final double remainingTime;
-
-  /// Traffic delay severity.
-  final TrafficDelaySeverity delaySeverity;
-
-  @override
-  String toString() =>
-      'RemainingTimeOrDistanceChangedEvent('
-      'remainingDistance: $remainingDistance, '
-      'remainingTime: $remainingTime, '
-      'delaySeverity: $delaySeverity'
-      ')';
-}
-
-/// On arrival event message
-/// {@category Navigation}
-class OnArrivalEvent {
-  /// Initialize with arrival waypoint.
-  OnArrivalEvent({required this.waypoint});
-
-  /// Arrival waypoint.
-  final NavigationWaypoint waypoint;
-
-  @override
-  String toString() => 'OnArrivalEvent(waypoint: $waypoint)';
-=======
->>>>>>> 0c358cb9
 }